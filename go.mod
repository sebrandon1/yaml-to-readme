module github.com/sebrandon1/yaml-to-readme

<<<<<<< HEAD
go 1.25.4
=======
go 1.25.3
>>>>>>> f900e2cf

require (
	github.com/ollama/ollama v0.12.9
	github.com/spf13/cobra v1.10.1
	github.com/stretchr/testify v1.11.1
)

require (
	github.com/davecgh/go-spew v1.1.1 // indirect
	github.com/google/uuid v1.6.0 // indirect
	github.com/inconshreveable/mousetrap v1.1.0 // indirect
	github.com/kr/pretty v0.3.0 // indirect
	github.com/pmezard/go-difflib v1.0.0 // indirect
	github.com/rogpeppe/go-internal v1.8.0 // indirect
	github.com/spf13/pflag v1.0.9 // indirect
	golang.org/x/crypto v0.36.0 // indirect
	golang.org/x/sys v0.31.0 // indirect
	gopkg.in/check.v1 v1.0.0-20201130134442-10cb98267c6c // indirect
	gopkg.in/yaml.v3 v3.0.1 // indirect
)<|MERGE_RESOLUTION|>--- conflicted
+++ resolved
@@ -1,10 +1,6 @@
 module github.com/sebrandon1/yaml-to-readme
 
-<<<<<<< HEAD
 go 1.25.4
-=======
-go 1.25.3
->>>>>>> f900e2cf
 
 require (
 	github.com/ollama/ollama v0.12.9
